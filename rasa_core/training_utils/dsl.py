# -*- coding: utf-8 -*-
from __future__ import absolute_import
from __future__ import division
from __future__ import print_function
from __future__ import unicode_literals

import copy
import io
import json
import logging
import os
import random
import re
import uuid
from collections import deque
from random import Random

import numpy as np
from numpy import ndarray
from tqdm import tqdm
from typing import Optional, List, Text, Tuple, Set, Any, Dict

from rasa_core.actions.action import ActionListen, ACTION_LISTEN_NAME
from rasa_core.channels import UserMessage
from rasa_core.conversation import Dialogue
from rasa_core.domain import Domain
from rasa_core.events import ActionExecuted, UserUttered, Event, \
    ActionReverted
from rasa_core.featurizers import Featurizer
from rasa_core.interpreter import RegexInterpreter, NaturalLanguageInterpreter
from rasa_core.trackers import DialogueStateTracker
from rasa_core.training_utils.story_graph import StoryGraph
from rasa_core import utils

logger = logging.getLogger(__name__)

# Checkpoint used to identify story starting blocks
STORY_START = "STORY_START"


class Checkpoint(object):
    def __init__(self, name, conditions=None):
        # type: (Optional[Text], Optional[Dict[Text, Any]]) -> None

        self.name = name
        self.conditions = conditions if conditions else {}

    def as_story_string(self):
        dumped_conds = json.dumps(self.conditions) if self.conditions else ""
        return "{}{}".format(self.name, dumped_conds)

    def filter_trackers(self, trackers):
        """Filters out all trackers that do not satisfy the conditions."""

        if not self.conditions:
            return trackers

        for slot_name, slot_value in self.conditions.items():
            trackers = [t
                        for t in trackers
                        if t.tracker.get_slot(slot_name) == slot_value]
        return trackers

    def __str__(self):
        return "Checkpoint({})".format(self.as_story_string())


class StoryParseError(Exception):
    """Raised if there is an error while parsing the story file."""

    def __init__(self, message):
        self.message = message


class StoryStep(object):
    def __init__(self,
                 block_name=None,  # type: Optional[Text]
                 start_checkpoint=None,  # type: Optional[Checkpoint]
                 end_checkpoint=None,  # type: Optional[Checkpoint]
                 events=None  # type: Optional[List[Event]]
                 ):
        # type: (...) -> None

        self.end_checkpoint = end_checkpoint
        self.start_checkpoint = start_checkpoint
        self.events = events if events else []
        self.block_name = block_name
        self.id = uuid.uuid4().hex  # type: Text

    def start_checkpoint_name(self):
        return self.start_checkpoint.name if self.start_checkpoint else None

    def end_checkpoint_name(self):
        return self.end_checkpoint.name if self.end_checkpoint else None

    def create_copy(self, use_new_id):
        copied = StoryStep(self.block_name, self.start_checkpoint,
                           self.end_checkpoint,
                           self.events[:])
        if not use_new_id:
            copied.id = self.id
        return copied

    def add_user_message(self, user_message):
        self.add_event(user_message)

    @staticmethod
    def _is_action_listen(event):
        return (isinstance(event, ActionExecuted) and
                event.action_name == ACTION_LISTEN_NAME)

    def add_event(self, event):
        # stories never contain the action listen events they are implicit
        # and added after a story is read and converted to a dialogue
        if not self._is_action_listen(event):
            self.events.append(event)

    def as_story_string(self, flat=False):
        # if the result should be flattened, we
        # will exclude the caption and any checkpoints.
        if flat:
            result = ""
        else:
            result = "\n## {}\n".format(self.block_name)
            if self.start_checkpoint_name() != STORY_START:
                cp = self.start_checkpoint.as_story_string()
                result += "> {}\n".format(cp)
        for s in self.events:
            if isinstance(s, UserUttered):
                result += "* {}\n".format(s.as_story_string())
            elif isinstance(s, Event):
                result += "    - {}\n".format(s.as_story_string())
            else:
                raise Exception("Unexpected element in story step: " + s)

        if not flat:
            if self.end_checkpoint is not None:
                cp = self.end_checkpoint.as_story_string()
                result += "> {}\n".format(cp)
        return result

    def explicit_events(self, domain, should_append_final_listen=True):
        # type: (Domain, NaturalLanguageInterpreter) -> List[Event]
        """Returns events contained in the story step including implicit events.

        Not all events are always listed in the story dsl. This
        includes listen actions as well as implicitly
        set slots. This functions makes these events explicit and
        returns them with the rest of the steps events."""

        events = []

        for e in self.events:
            if isinstance(e, UserUttered):
                events.append(ActionExecuted(ActionListen().name()))
                events.append(e)
                events.extend(domain.slots_for_entities(e.entities))
            else:
                events.append(e)

        if self.end_checkpoint is None and should_append_final_listen:
            events.append(ActionExecuted(ActionListen().name()))
        return events


class StoryStepBuilder(object):
    def __init__(self, name):
        self.name = name
        self.story_steps = []
        self.current_steps = []
        self.start_checkpoints = []

    def add_checkpoint(self, name, conditions):
        # Depending on the state of the story part this
        # is either a start or an end check point
        if not self.current_steps:
            self.start_checkpoints.append(Checkpoint(name, conditions))
        else:
            if conditions:
                logger.warn("End or intermediate checkpoints "
                            "do not support conditions! "
                            "(checkpoint: {})".format(name))
            additional_steps = []
            for t in self.current_steps:
                if t.end_checkpoint is not None:
                    tcp = t.create_copy(use_new_id=True)
                    tcp.end_checkpoint = Checkpoint(name)
                    additional_steps.append(tcp)
                else:
                    t.end_checkpoint = Checkpoint(name)
            self.current_steps.extend(additional_steps)

    def _prev_end_checkpoints(self):
        if not self.current_steps:
            return self.start_checkpoints
        else:
            end_names = {s.end_checkpoint_name() for s in self.current_steps}
            return [Checkpoint(name) for name in end_names]

    def add_user_messages(self, messages):
        self.ensure_current_steps()

        if len(messages) == 1:
            # If there is only one possible intent, we'll keep things simple
            for t in self.current_steps:
                t.add_user_message(messages[0])
        else:
            # If there are multiple different intents the
            # user can use the express the same thing
            # we need to copy the blocks and create one
            # copy for each possible message
            generated_checkpoint = "GENERATED_M_{}".format(uuid.uuid4().hex)
            updated_steps = []
            for t in self.current_steps:
                for m in messages:
                    copied = t.create_copy(use_new_id=True)
<<<<<<< HEAD
                    copied.add_user_message(UserUttered(m))
                    copied.end_checkpoint = Checkpoint(generated_checkpoint)
=======
                    copied.add_user_message(m)
                    copied.end_checkpoint = generated_checkpoint
>>>>>>> 06459ba4
                    updated_steps.append(copied)
            self.current_steps = updated_steps

    def add_event(self, event):
        self.ensure_current_steps()
        for t in self.current_steps:
            t.add_event(event)

    def ensure_current_steps(self):
        completed = [step
                     for step in self.current_steps
                     if step.end_checkpoint is not None]
        unfinished = [step
                      for step in self.current_steps
                      if step.end_checkpoint is None]
        self.story_steps.extend(completed)
        if unfinished:
            self.current_steps = unfinished
        else:
            self.current_steps = self._next_story_steps()

    def flush(self):
        if self.current_steps:
            self.story_steps.extend(self.current_steps)
            self.current_steps = []

    def _next_story_steps(self):
        start_checkpoints = self._prev_end_checkpoints() or [Checkpoint(STORY_START)]
        current_turns = [StoryStep(block_name=self.name, start_checkpoint=s)
                         for s in start_checkpoints]
        return current_turns


class Story(object):
    def __init__(self, story_steps=None):
        self.story_steps = story_steps if story_steps else []

    def as_dialogue(self, sender, domain):
        events = []
        for step in self.story_steps:
            events.extend(
                    step.explicit_events(domain,
                                         should_append_final_listen=False))

        events.append(ActionExecuted(ActionListen().name()))
        return Dialogue(sender, events)

    def as_story_string(self, flat=False):
        story_content = ""
        for step in self.story_steps:
            story_content += step.as_story_string(flat)

        if flat:
            return "## Generated Story {}\n{}".format(
                    hash(story_content), story_content)
        else:
            return story_content

    def dump_to_file(self, file_name, flat=False):
        with io.open(file_name, "a") as f:
            f.write(self.as_story_string(flat))


class StoryFileReader(object):
    """Helper class to read a story file."""

    def __init__(self, domain, interpreter, template_vars=None):
        self.story_steps = []
        self.current_step_builder = None  # type: Optional[StoryStepBuilder]
        self.domain = domain
        self.interpreter = interpreter
        self.template_variables = template_vars if template_vars else {}

    @staticmethod
    def read_from_file(file_name, domain, interpreter=RegexInterpreter(),
                       template_variables=None):
        """Given a json file reads the contained stories."""

        try:
            with io.open(file_name, "r") as f:
                lines = f.readlines()
            reader = StoryFileReader(domain, interpreter, template_variables)
            return reader.process_lines(lines)
        except Exception as e:
            raise Exception("Failed to parse '{}'. {}".format(
                    os.path.abspath(file_name), e))

    @staticmethod
    def _parse_event_line(line, parameter_default_value=""):
        """Tries to parse a single line as an event with arguments."""

        # the regex matches "slot{"a": 1}" as well as "slot["a"]"
        m = re.search('^([^\[{]+)([\[{].+)?', line)
        if m is not None:
            event_name = m.group(1).strip()
            slots_str = m.group(2)
            parameters = {}
            if slots_str is not None and slots_str.strip():
                parsed_slots = json.loads(slots_str)
                if isinstance(parsed_slots, list):
                    for slot in parsed_slots:
                        parameters[slot] = parameter_default_value
                elif isinstance(parsed_slots, dict):
                    parameters = parsed_slots
                else:
                    raise Exception(
                            "Invalid slot string in line '{}'.".format(line))
            return event_name, parameters
        else:
            logger.debug("Failed to parse action line '{}'. ".format(line))
            return "", {}

    def process_lines(self, lines):
        # type: (List[Text]) -> List[StoryStep]

        for idx, line in enumerate(lines):
            line_num = idx + 1
            try:
                line = self._replace_template_variables(
                        self._clean_up_line(line))
                if line.strip() == "":
                    continue
                elif line.startswith("#"):  # reached a new story block
                    name = line[1:].strip("# ")
                    self.new_story_part(name)
                elif line.startswith(">"):  # reached a checkpoint
                    name, conditions = self._parse_event_line(line[1:].strip())
                    self.add_checkpoint(name, conditions)
                elif line.startswith(
                        "-"):  # reached a slot, event, or executed action
                    event_name, parameters = self._parse_event_line(line[1:])
                    self.add_event(event_name, parameters)
                elif line.startswith("*"):  # reached a user message
                    user_messages = [el.strip() for el in
                                     line[1:].split(" OR ")]
                    self.add_user_messages(user_messages)
                else:  # reached an unknown type of line
                    logger.warn("Skipping line {}. No valid command found. "
                                "Line Content: '{}'".format(line_num, line))
            except Exception as e:
                msg = "Error in line {}: {}".format(line_num, e.message)
                logger.error(msg, exc_info=1)
                raise Exception(msg)
        self._add_current_stories_to_result()
        return self.story_steps

    def _replace_template_variables(self, line):
        def process_match(matchobject):
            varname = matchobject.group(1)
            if varname in self.template_variables:
                return self.template_variables[varname]
            else:
                raise ValueError("Unknown variable `{var}` "
                                 "in template line '{line}'".format(var=varname,
                                                                    line=line))

        template_rx = re.compile(r"`([^`]+)`")
        return template_rx.sub(process_match, line)

    @staticmethod
    def _clean_up_line(line):
        # type: (Text) -> Text
        """Removes comments and trailing spaces"""

        return re.sub(r'<!--.*?-->', '', line).strip()

    def _add_current_stories_to_result(self):
        if self.current_step_builder:
            self.current_step_builder.flush()
            self.story_steps.extend(self.current_step_builder.story_steps)

    def new_story_part(self, name):
        self._add_current_stories_to_result()
        self.current_step_builder = StoryStepBuilder(name)

    def add_checkpoint(self, name, conditions):
        # type: (Text) -> None

        # Ensure story part already has a name
        if not self.current_step_builder:
            raise StoryParseError("Checkpoint '{}' is at an invalid location. "
                                  "Expected a story start.".format(name))

        self.current_step_builder.add_checkpoint(name, conditions)

    def add_user_messages(self, messages):
        if not self.current_step_builder:
            raise StoryParseError("User message '{}' at invalid location. "
                                  "Expected story start.".format(messages))
        parsed_messages = []
        for m in messages:
            parse_data = self.interpreter.parse(m)
            utterance = UserUttered.from_parse_data(m, parse_data)
            if utterance.intent.get("name") not in self.domain.intents:
                logger.warn("Found unknown intent '{}'. Please, make sure "
                            "that all intents are listed in your domain "
                            "yaml.".format(utterance.intent.get("name")))
            parsed_messages.append(utterance)
        self.current_step_builder.add_user_messages(parsed_messages)

    def add_event(self, event_name, parameters):
        parsed = Event.from_story_string(event_name, parameters, self.domain,
                                         default=ActionExecuted)
        if parsed is None:
            raise StoryParseError("Unknown event '{}'. It is Neither an event "
                                  "nor an action).".format(event_name))
        self.current_step_builder.add_event(parsed)


class FeaturizedTracker(object):
    """A tracker wrapper that caches the featurization of the tracker."""

    def __init__(self, tracker, max_history, featurization=None):
        # type: (DialogueStateTracker, int) -> None

        self.tracker = tracker
        self.max_history = max_history

        if featurization is None:
            self.featurization = deque([], max_history + 1)
        else:
            self.featurization = featurization

    def create_copy(self):
        """Creates a deep copy of this featurized tracker. """

        features = deque(self.featurization, self.max_history + 1)
        tracker_copy = copy.deepcopy(self.tracker)
        return FeaturizedTracker(tracker_copy, self.max_history, features)

    def undo_last_action(self):
        # type: () -> None
        """Reverts the last action of the tracker (usually action listen)."""

        self.tracker.update(ActionReverted())
        self.featurization.pop()

    def feauturize_current_state(self, domain):
        # type: (Domain) -> List[Dict[Text, Any]]
        """Featurizes the tracker and caches the featurization."""

        self.featurization.append(domain.get_active_features(self.tracker))
        return list(self.featurization)

    def update(self, event):
        # type: (Event) -> None
        """Logs an event on the tracker"""

        self.tracker.update(event)

    @classmethod
    def from_domain(cls, domain, max_history):
        # type: (Domain, int) -> FeaturizedTracker
        """Creates a featurized tracker from a domain."""

        tracker = DialogueStateTracker(UserMessage.DEFAULT_SENDER,
                                       domain.slots,
                                       domain.topics,
                                       domain.default_topic,
                                       max_event_history=max_history * 2)
        return cls(tracker, max_history)


TrackerLookupDict = Dict[Optional[Text], List[FeaturizedTracker]]


class TrainingsDataExtractor(object):
    def __init__(self,
                 story_graph,  # type: StoryGraph
                 domain,  # type: Domain
                 featurizer  # type: Featurizer
                 ):
        # type: (...) -> None

        self.story_graph = story_graph
        self.domain = domain
        self.featurizer = featurizer

    def extract_trainings_data(self,
                               remove_duplicates=True,
                               augmentation_factor=20,
                               max_history=1,
                               max_number_of_trackers=2000):
        # type: (bool, int, int) -> Tuple[ndarray, ndarray]
        """Given a set of story parts, generates all stories that are possible.

        The different story parts can end and start with checkpoints
        and this generator will match start and end checkpoints to
        connect complete stories. Afterwards, duplicate stories will be
        removed and the data is augmented (if augmentation is enabled)."""

        self._mark_first_action_in_story_steps_as_unpredictable()
        rand = random.Random(42)

        all_features = []  # type: List[ndarray]
        all_actions = []  # type: List[int]
        unused_checkpoints = set()  # type: Set[Text]
        init_tracker = FeaturizedTracker.from_domain(self.domain, max_history)
        active_trackers = {STORY_START: [init_tracker]}

        phases = (["normal generation"] +
                  ["augmentation round {})".format(i)
                   for i in range(1, max_history + 1)])

        for i, phase in enumerate(phases):
            num_trackers = len(active_trackers[STORY_START])
            logger.debug("Starting {} (phase {} of {})... "
                         "(using {} trackers)".format(phase,
                                                      i + 1,
                                                      len(phases),
                                                      num_trackers))

            pbar = tqdm(self.story_graph.ordered_steps(),
                        desc="Processed Story Blocks")
            for step in pbar:
                if step.start_checkpoint:
                    start = step.start_checkpoint
                else:
                    start = Checkpoint(None)
                if start.name not in active_trackers:
                    # need to skip - there was no previous step that
                    # had this start checkpoint as an end checkpoint
                    unused_checkpoints.add(start.name)
                else:
                    # these are the trackers that reached this story
                    # step and that need to handle all events of the step
                    incoming_trackers = active_trackers[start.name]
                    incoming_trackers = start.filter_trackers(incoming_trackers)

                    incoming_trackers = self._subsample_trackers(
                            incoming_trackers,
                            max_number_of_trackers,
                            augmentation_factor, phase_idx=i,
                            rand=rand)

                    features, labels, trackers = self._process_step(
                            step,
                            incoming_trackers,
                            max_history)

                    # collect all the training samples created while
                    # processing the steps events with the trackers
                    all_features.extend(features)
                    all_actions.extend(labels)

                    # update progress bar
                    pbar.set_postfix({
                        "# trackers": len(incoming_trackers),
                        "samples": len(all_actions)})

                    # update our tracker dictionary with the trackers
                    # that handled the events of the step and
                    # that can now be used for further story steps
                    # that start with the checkpoint this step ended with
                    if step.end_checkpoint_name() not in active_trackers:
                        active_trackers[step.end_checkpoint_name()] = []
                    active_trackers[step.end_checkpoint_name()].extend(trackers)

            logger.debug("Finished phase. ({} training samples found)".format(
                    len(all_actions)))
            active_trackers = self._prepare_next_phase(active_trackers,
                                                       augmentation_factor,
                                                       rand)

        self._issue_unused_checkpoint_notification(unused_checkpoints)
        logger.debug("Found {} action examples.".format(len(all_actions)))

        X = np.array(all_features)
        y = np.array(all_actions)

        if remove_duplicates:
            X_unique, y_unique = self._deduplicate_training_data(X, y)
            logger.debug("Deduplicated to {} unique action examples.".format(
                    y_unique.shape[0]))
            return X_unique, y_unique
        else:
            return X, y

    @staticmethod
    def _subsample_trackers(incoming_trackers, max_number_of_trackers,
                            augmentation_factor,
                            phase_idx, rand):
        # if flows get very long and have a lot of forks we
        # get into trouble by collecting to many trackers
        # hence the sub sampling
        if phase_idx == 0:
            if max_number_of_trackers is not None:
                return utils.subsample_array(incoming_trackers,
                                             max_number_of_trackers, rand)
            else:
                return incoming_trackers
        else:
            # after the first phase we always sample max
            # `augmentation_factor` samples
            return utils.subsample_array(incoming_trackers,
                                         augmentation_factor, rand)

    @staticmethod
    def _prepare_next_phase(active_trackers,  # type: TrackerLookupDict
                            augmentation_factor,  # type: int
                            rand  # type: Random
                            ):
        # type: (...) -> Dict[Optional[Text], List[FeaturizedTracker]]
        """One phase is one traversal of all story steps.

        We need to do some cleanup before processing them again."""

        ending_trackers = active_trackers.get(None, [])
        subsampled_trackers = utils.subsample_array(ending_trackers,
                                                    augmentation_factor, rand)
        active_trackers = {STORY_START: []}

        # This is where the augmentation magic happens. We
        # will reuse all the trackers that reached the
        # end checkpoint `None` (which is the end of a
        # story) and start processing all steps again. So instead
        # of starting with a fresh tracker, the second and
        # all following phases will reuse a couple of the trackers
        # that made their way to a story end.
        for t in subsampled_trackers:
            # this is a nasty thing - all stories end and
            # start with action listen - so after logging the first
            # actions in the next phase the trackers would
            # contain action listen followed by action listen.
            # to fix this we are going to "undo" the last action listen
            t.undo_last_action()
            active_trackers[STORY_START].append(t)
        return active_trackers

    def _process_step(self,
                      step,  # type: StoryStep
                      incoming_trackers,  # type: List[FeaturizedTracker]
                      max_history  # type: int
                      ):
        """Processes a steps events with all trackers.

        The trackers that reached the steps starting checkpoint will
        be used to process the events. Collects and returns training
        data while processing the story step."""

        events = step.explicit_events(self.domain)
        # need to copy the tracker as multiple story steps
        # might start with the same checkpoint and all of them
        # will use the same set of incoming trackers
        trackers = [tracker.create_copy() for tracker in
                    incoming_trackers] if events else []  # small optimization

        training_features = []
        training_labels = []

        for event in events:
            features, labels, trackers = self._process_event_with_trackers(
                    event, trackers,
                    max_history)
            training_features.extend(features)
            training_labels.extend(labels)
        return training_features, training_labels, trackers

    def _process_event_with_trackers(self,
                                     event,  # type: Event
                                     trackers,  # type: List[FeaturizedTracker]
                                     max_history  # type: int
                                     ):
        """Logs an event to all trackers.

        Removes trackers that create equal featurizations.

        From multiple trackers that create equal featurizations
        we only need to keep one. Because as we continue processing
        events and story steps, all trackers that created the
        same featurization once will do so in the future (as we
        feed the same events to all trackers)."""

        # collected trackers that created different featurizations
        unique_trackers = []
        featurizations = set()

        # collected training data
        training_features = []
        training_labels = []

        for tracker in trackers:
            if isinstance(event, ActionExecuted):
                state_features = tracker.feauturize_current_state(self.domain)
                feature_vector = self.domain.slice_feature_history(
                        self.featurizer, state_features, max_history)
                hashed = utils.HashableNDArray(feature_vector)

                # only continue with trackers that created a
                # featurization we haven't observed at this event
                if hashed not in featurizations:
                    featurizations.add(hashed)
                    if not event.unpredictable:
                        # only actions which can be predicted at a stories start
                        training_features.append(feature_vector)
                        training_labels.append(
                                self.domain.index_for_action(event.action_name))
                    unique_trackers.append(tracker)
            else:
                unique_trackers.append(tracker)
            tracker.update(event)

        return training_features, training_labels, unique_trackers

    @staticmethod
    def _deduplicate_training_data(X, y):
        # type: (ndarray, ndarray) -> Tuple[ndarray, ndarray]
        """Make sure every training example in X occurs exactly once."""

        # we need to concat X and y to make sure that
        # we do NOT throw out contradicting examples
        # (same featurization but different labels).
        # appends y to X so it appears to be just another feature
        casted_y = np.broadcast_to(
                np.reshape(y, (y.shape[0], 1, 1)), (y.shape[0], X.shape[1], 1))
        concatenated = np.concatenate((X, casted_y), axis=2)
        t_data = np.unique(concatenated, axis=0)
        X_unique = t_data[:, :, :-1]
        y_unique = np.array(t_data[:, 0, -1], dtype=casted_y.dtype)
        return X_unique, y_unique

    def _mark_first_action_in_story_steps_as_unpredictable(self):
        # type: () -> None
        """Mark actions which shouldn't be used during ML training.

        If a story starts with an action, we can not use
        that first action as a training example, as there is no
        history. There is one exception though, we do want to
        predict action listen. But because stories never
        contain action listen events (they are added when a
        story gets converted to a dialogue) we need to apply a
        small trick to avoid marking actions occurring after
        an action listen as unpredictable."""

        for step in self.story_graph.story_steps:
            if step.start_checkpoint_name() == STORY_START:
                for i, e in enumerate(step.events):
                    if isinstance(e, UserUttered):
                        # if there is a user utterance, that means before the
                        # user uttered something there has to be
                        # an action listen. therefore, any action that comes
                        # after this user utterance isn't the first
                        # action anymore and the tracker used for prediction
                        # is not empty anymore. Hence, it is fine
                        # to predict anything that occurs after an utterance.
                        break
                    if isinstance(e, ActionExecuted):
                        e.unpredictable = True
                        break

    def _issue_unused_checkpoint_notification(self, unused_checkpoints):
        # type: (Set[Text]) -> None
        """Warns about unused story blocks.

        Unused steps are ones having a start checkpoint
        that no one provided)."""

        # running through the steps first will result in only one warning
        # per block (as one block might have multiple steps)
        collected = set()
        for step in self.story_graph.story_steps:
            if step.start_checkpoint in unused_checkpoints:
                # After processing, there shouldn't be a story part left.
                # This indicates a start checkpoint that doesn't exist
                collected.add((step.start_checkpoint, step.block_name))
        for block_name, cp in collected:
            logger.warn("Unsatisfied start checkpoint '{}' "
                        "in block '{}'".format(cp, block_name))<|MERGE_RESOLUTION|>--- conflicted
+++ resolved
@@ -214,13 +214,8 @@
             for t in self.current_steps:
                 for m in messages:
                     copied = t.create_copy(use_new_id=True)
-<<<<<<< HEAD
-                    copied.add_user_message(UserUttered(m))
+                    copied.add_user_message(m)
                     copied.end_checkpoint = Checkpoint(generated_checkpoint)
-=======
-                    copied.add_user_message(m)
-                    copied.end_checkpoint = generated_checkpoint
->>>>>>> 06459ba4
                     updated_steps.append(copied)
             self.current_steps = updated_steps
 
